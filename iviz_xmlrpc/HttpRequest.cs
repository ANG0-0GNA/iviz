--- conflicted
+++ resolved
@@ -40,31 +40,8 @@
             string hostname = uri.Host;
             int port = uri.Port;
 
-<<<<<<< HEAD
-            StreamWriter writer = new StreamWriter(client.GetStream(), BuiltIns.UTF8)
-            {
-                NewLine = "\r\n"
-            };
-
-            string path = uri.AbsolutePath;
-            await writer.WriteLineAsync($"POST {path} HTTP/1.0");
-            await writer.WriteLineAsync($"User-Agent: iviz XML-RPC");
-            await writer.WriteLineAsync($"Host: {callerUri.Host}");
-            await writer.WriteLineAsync($"Content-Length: {BuiltIns.UTF8.GetByteCount(msgIn)}");
-            await writer.WriteLineAsync($"Content-Type: text/xml; charset=utf-8");
-            await writer.WriteLineAsync();
-            await writer.WriteAsync(msgIn);
-            await writer.FlushAsync();
-
-            StreamReader reader = new StreamReader(client.GetStream(), BuiltIns.UTF8);
-
-            Task<string> readTask = reader.ReadToEndAsync();
-            
-            if (!await readTask.WaitFor(timeoutInMs) || !readTask.IsCompleted)
-=======
             Task task = client.ConnectAsync(hostname, port);
             if (!task.Wait(timeoutInMs) || !task.IsCompleted)
->>>>>>> ffff7b01
             {
                 throw new TimeoutException($"HttpRequest: Host '{hostname}' timed out", task.Exception);
             }
