﻿using System;
using System.Collections.Generic;
using System.Collections.ObjectModel;
using System.Diagnostics;
using System.IO;
using System.Linq;
using System.Net;
using System.Net.Sockets;
using Iviz.Msgs;

namespace Iviz.Roslib
{
    /// <summary>
    /// The provided message type is not correct.
    /// </summary>
    public class InvalidMessageTypeException : Exception
    {
        public InvalidMessageTypeException(string message) : base(message)
        {
        }

        public InvalidMessageTypeException(string message, Exception innerException) : base(message, innerException)
        {
        }

        public InvalidMessageTypeException()
        {
        }
    }

    /// <summary>
    /// An error happened during the connection.
    /// </summary>
    public class ConnectionException : Exception
    {
        public ConnectionException(string message) : base(message)
        {
        }

        public ConnectionException(string message, Exception innerException) : base(message, innerException)
        {
        }

        public ConnectionException()
        {
        }
    }

    /// <summary>
    /// The uri provided for the caller (this node) is not reachable.
    /// </summary>
    public class UnreachableUriException : Exception
    {
        public UnreachableUriException(string message) : base(message)
        {
        }

        public UnreachableUriException(string message, Exception innerException) : base(message, innerException)
        {
        }

        public UnreachableUriException()
        {
        }
    }

    public class XmlRpcException : Exception
    {
        public XmlRpcException(string message) : base(message)
        {
        }

        public XmlRpcException(string message, Exception innerException) : base(message, innerException)
        {
        }

        public XmlRpcException()
        {
        }
    }

    public sealed class RosClient : IDisposable
    {
        readonly XmlRpc.NodeServer Listener;

        readonly Dictionary<string, RosSubscriber> subscribersByTopic = new Dictionary<string, RosSubscriber>();
        readonly Dictionary<string, RosPublisher> publishersByTopic = new Dictionary<string, RosPublisher>();

        readonly Dictionary<string, ServiceReceiver> subscribedServicesByName =
            new Dictionary<string, ServiceReceiver>();

        readonly Dictionary<string, ServiceSenderManager> advertisedServicesByName =
            new Dictionary<string, ServiceSenderManager>();

        public delegate void ShutdownActionCall(
            string callerId, string reason,
            out XmlRpc.StatusCode status, out string response);

        /// <summary>
        /// Handler of 'shutdown' XMLRPC calls from the slave API
        /// </summary>
        public ShutdownActionCall ShutdownAction { get; set; }

        public delegate void ParamUpdateActionCall(
            string callerId, string parameterKey, object parametervalue,
            out XmlRpc.StatusCode status, out string response);

        /// <summary>
        /// Handler of 'paramUpdate' XMLRPC calls from the slave API
        /// </summary>
        public ParamUpdateActionCall ParamUpdateAction { get; set; }

        /// <summary>
        /// ID of this node.
        /// </summary>
        public string CallerId { get; }

        /// <summary>
        /// Wrapper for XML-RPC calls to the master.
        /// </summary>
        public XmlRpc.Master Master { get; }

        /// <summary>
        /// Timeout in milliseconds for XML-RPC communications with the master.
        /// </summary>
        public TimeSpan RpcMasterTimeout
        {
            get => TimeSpan.FromMilliseconds(Master.TimeoutInMs);
            set
            {
                if (value.TotalMilliseconds <= 0)
                {
                    throw new ArgumentOutOfRangeException(nameof(value));
                }

                Master.TimeoutInMs = (int) value.TotalMilliseconds;
            }
        }

        TimeSpan rpcNodeTimeout = TimeSpan.FromSeconds(5);

        /// <summary>
        /// Timeout in milliseconds for XML-RPC communications with another node.
        /// </summary>
        public TimeSpan RpcNodeTimeout
        {
            get => rpcNodeTimeout;
            set
            {
                if (value.TotalMilliseconds <= 0)
                {
                    throw new ArgumentOutOfRangeException(nameof(value));
                }

                rpcNodeTimeout = value;
            }
        }

        TimeSpan tcpRosTimeout = TimeSpan.FromSeconds(5);

        /// <summary>
        /// Timeout in milliseconds for TCP-ROS communications (topics, services).
        /// </summary>
        public TimeSpan TcpRosTimeout
        {
            get => tcpRosTimeout;
            set
            {
                if (value.TotalMilliseconds <= 0)
                {
                    throw new ArgumentOutOfRangeException(nameof(value));
                }

                tcpRosTimeout = value;
                lock (subscribersByTopic)
                {
                    subscribersByTopic.Values.ForEach(
                        x => x.TimeoutInMs = (int) value.TotalMilliseconds);
                }

                lock (publishersByTopic)
                {
                    publishersByTopic.Values.ForEach(
                        x => x.TimeoutInMs = (int) value.TotalMilliseconds);
                }
            }
        }


        /// <summary>
        /// Wrapper for XML-RPC calls to the master.
        /// </summary>
        public XmlRpc.ParameterClient Parameters { get; }

        /// <summary>
        /// URI of the master node.
        /// </summary>
        public Uri MasterUri => Master.MasterUri;

        /// <summary>
        /// URI of this node.
        /// </summary>
        public Uri CallerUri { get; }


        /// <summary>
        /// Constructs and connects a ROS client.
        /// </summary>
        /// <param name="masterUri">URI to the master node. Example: new Uri("http://localhost:11311")</param>
        /// <param name="callerId">The ROS name of this node</param>
        /// <param name="callerUri">URI of this node. Leave empty to generate one automatically</param>
        public RosClient(Uri masterUri = null, string callerId = null, Uri callerUri = null)
        {
            if (masterUri is null)
            {
                masterUri = TryGetMasterUri();
            }

            if (masterUri.Scheme != "http")
            {
                throw new ArgumentException("URI scheme must be http", nameof(masterUri));
            }

            if (callerUri == null)
            {
                callerUri = TryGetCallerUri();
            }

            if (callerUri.Scheme != "http")
            {
                throw new ArgumentException("URI scheme must be http", nameof(callerUri));
            }

            CallerId = callerId ?? "/RosClient";
            CallerUri = callerUri;

            try
            {
                Listener = new XmlRpc.NodeServer(this);
                Listener.Start();
                if (CallerUri.Port == 0 || CallerUri.IsDefaultPort)
                {
                    CallerUri = new Uri($"http://{CallerUri.Host}:{Listener.ListenerUri.Port}{CallerUri.AbsolutePath}");
                }
            }
            catch (SocketException e)
            {
                Listener?.Stop();
                throw new ConnectionException($"Failed to bind to local URI '{callerUri}'", e);
            }

            Master = new XmlRpc.Master(masterUri, CallerId, CallerUri);
            Parameters = new XmlRpc.ParameterClient(masterUri, CallerId, CallerUri);

            Logger.Log(
                $"RosClient: Starting: My id is {CallerId}, my uri is {CallerUri}, and I'm talking to {MasterUri}");

            try
            {
                // check if the system thinks we are subscribed to or advertise topic,
                // possibly from a previous session. if so, remove them.
                // this also doubles as a reachability test for the master
                EnsureCleanSlate();
            }
            catch (Exception e) when
                (e is SocketException || e is TimeoutException || e is AggregateException || e is IOException)
            {
                Listener.Stop();
                throw new ConnectionException($"Failed to contact the master URI '{masterUri}'", e);
            }

            Logger.Log("RosClient: Initialized.");


            try
            {
                var response = CreateTalker(CallerUri).GetPid();
                if (!response.IsValid)
                {
                    Logger.LogError("RosClient: Failed to validate reachability response.");
                }
                else
                {
                    if (response.Pid != Process.GetCurrentProcess().Id)
                    {
                        Listener.Stop();
                        throw new UnreachableUriException($"My uri '{CallerUri}' appears to belong to someone else!");
                    }
                }
            }
            catch (Exception e) when
                (e is SocketException || e is TimeoutException || e is AggregateException)
            {
                Listener.Stop();
                throw new UnreachableUriException($"My uri '{CallerUri}' does not appear to be reachable!");
            }
        }

        public static Uri TryGetCallerUri()
        {
            string hostname =
                Environment.GetEnvironmentVariable("ROS_HOSTNAME") ??
                Environment.GetEnvironmentVariable("ROS_IP") ??
                Dns.GetHostName();
            return new Uri($"http://{hostname}:7613/");
        }

        public static Uri TryGetMasterUri()
        {
            string hostname = 
                Environment.GetEnvironmentVariable("ROS_MASTER_URI") ?? 
                Dns.GetHostName();
            return new Uri($"http://{hostname}:11311/");
        }

        /// <summary>
        /// Constructs and connects a ROS client.
        /// </summary>
        /// <param name="masterUri">URI to the master node. Example: "http://localhost:11311"</param>
        /// <param name="callerId">The name of this node</param>
        /// <param name="callerUri">URI of this node. Leave empty to generate one automatically</param>
        public RosClient(string masterUri, string callerId = null, string callerUri = null) :
            this(masterUri is null ? null : new Uri(masterUri), 
                callerId, 
                callerUri is null ? null : new Uri(callerUri))
        {
        }

        /// <summary>
        /// Asks the master which topics we advertise and are subscribed to, and removes them.
        /// </summary>
        void EnsureCleanSlate()
        {
            SystemState state = GetSystemState();
            state.Subscribers.Where(x => x.Members.Contains(CallerId))
                .ForEach(x => Master.UnregisterSubscriber(x.Topic));
            state.Publishers.Where(x => x.Members.Contains(CallerId)).ForEach(x => Master.UnregisterPublisher(x.Topic));
        }

        public void Cleanup()
        {
            lock (subscribersByTopic)
            {
                subscribersByTopic.Values.ForEach(x => x.Cleanup());
            }

            lock (publishersByTopic)
            {
                publishersByTopic.Values.ForEach(x => x.Cleanup());
            }
        }

        internal XmlRpc.NodeClient CreateTalker(Uri otherUri)
        {
            return new XmlRpc.NodeClient(CallerId, CallerUri, otherUri, (int) RpcNodeTimeout.TotalMilliseconds);
        }

        RosSubscriber CreateSubscriber(string topic, bool requestNoDelay, Type type, IMessage generator)
        {
            TopicInfo topicInfo = new TopicInfo(CallerId, topic, type, generator);
            TcpReceiverManager manager = new TcpReceiverManager(topicInfo, requestNoDelay)
            {
                TimeoutInMs = (int) TcpRosTimeout.TotalMilliseconds
            };
            RosSubscriber subscription = new RosSubscriber(this, manager);

            lock (subscribersByTopic)
            {
                subscribersByTopic[topic] = subscription;
            }

            var masterResponse = Master.RegisterSubscriber(topic, topicInfo.Type);
            if (!masterResponse.IsValid)
            {
                lock (subscribersByTopic)
                {
                    subscribersByTopic.Remove(topic);
                }

                throw new ArgumentException("Error registering publisher: " + masterResponse.StatusMessage,
                    nameof(topic));
            }

            manager.PublisherUpdateRpc(this, masterResponse.Publishers);

            return subscription;
        }

        /// <summary>
        /// Subscribes to the given topic.
        /// </summary>
        /// <typeparam name="T">Message type.</typeparam>
        /// <param name="topic">Name of the topic.</param>
        /// <param name="callback">Function to be called when a message arrives.</param>
        /// <param name="requestNoDelay">Whether a request of NoDelay should be sent.</param>
        /// <returns>A token that can be used to unsubscribe from this topic.</returns>
        public string Subscribe<T>(string topic, Action<T> callback, bool requestNoDelay = false)
            where T : IMessage, new()
        {
            return Subscribe(topic, callback, out RosSubscriber _, requestNoDelay);
        }

        /// <summary>
        /// Subscribes to the given topic.
        /// </summary>
        /// <typeparam name="T">Message type.</typeparam>
        /// <param name="topic">Name of the topic.</param>
        /// <param name="callback">Function to be called when a message arrives.</param>
        /// <param name="subscriber">
        /// The shared subscriber for this topic, used by all subscribers from this client.
        /// </param>
        /// <param name="requestNoDelay">Whether a request of NoDelay should be sent.</param>
        /// <returns>A token that can be used to unsubscribe from this topic.</returns>
        public string Subscribe<T>(string topic, Action<T> callback, out RosSubscriber subscriber,
            bool requestNoDelay = false)
            where T : IMessage, new()
        {
            if (topic is null)
            {
                throw new ArgumentNullException(nameof(topic));
            }

            if (callback is null)
            {
                throw new ArgumentNullException(nameof(callback));
            }

            if (!TryGetSubscriber(topic, out subscriber))
            {
                subscriber = CreateSubscriber(topic, requestNoDelay, typeof(T), new T());
            }

            if (!subscriber.MessageTypeMatches(typeof(T)))
            {
                throw new InvalidMessageTypeException("Type does not match subscriber.");
            }

            // local lambda wrapper for casting
            void wrapper(IMessage x)
            {
                callback((T) x);
            }

            return subscriber.Subscribe(wrapper);
        }

        public string Subscribe(string topic, Action<IMessage> callback, Type type, out RosSubscriber subscriber,
            bool requestNoDelay = false)
        {
            if (topic is null)
            {
                throw new ArgumentNullException(nameof(topic));
            }

            if (callback is null)
            {
                throw new ArgumentNullException(nameof(callback));
            }

            if (!typeof(IMessage).IsAssignableFrom(type))
            {
                throw new InvalidMessageTypeException("Expected IMessage object");
            }

            if (!TryGetSubscriber(topic, out subscriber))
            {
                subscriber = CreateSubscriber(topic, requestNoDelay, type, BuiltIns.CreateGenerator(type));
            }

            if (!subscriber.MessageTypeMatches(type))
            {
                throw new InvalidMessageTypeException("Expected " + subscriber.TopicType);
            }

            return subscriber.Subscribe(callback);
        }

        /// <summary>
        /// Unsubscribe from the given topic.
        /// </summary>
        /// <param name="topicId">Token returned by Subscribe().</param>
        /// <returns>Whether the unsubscription succeeded.</returns>
        public bool Unsubscribe(string topicId)
        {
            if (topicId is null)
            {
                throw new ArgumentNullException(nameof(topicId));
            }

            RosSubscriber subscriber;
            lock (subscribersByTopic)
            {
                subscriber = subscribersByTopic.Values.FirstOrDefault(x => x.ContainsId(topicId));
            }

            return subscriber != null && subscriber.Unsubscribe(topicId);
        }

        internal void RemoveSubscriber(RosSubscriber subscriber)
        {
            lock (subscribersByTopic)
            {
                subscribersByTopic.Remove(subscriber.Topic);
            }

            Master.UnregisterSubscriber(subscriber.Topic);
        }

        /// <summary>
        /// Tries to retrieve the subscriber for the given topic.
        /// </summary>
        /// <param name="topic">Name of the topic.</param>
        /// <param name="subscriber">Subscriber for the given topic.</param>
        /// <returns>Whether the subscriber was found.</returns>
        public bool TryGetSubscriber(string topic, out RosSubscriber subscriber)
        {
            if (topic is null)
            {
                throw new ArgumentNullException(nameof(topic));
            }

            lock (subscribersByTopic)
            {
                return subscribersByTopic.TryGetValue(topic, out subscriber);
            }
        }

        /// <summary>
        /// Retrieves the subscriber for the given topic.
        /// </summary>
        /// <param name="topic">Name of the topic.</param>
        /// <returns></returns>
        public RosSubscriber GetSubscriber(string topic)
        {
            if (topic is null)
            {
                throw new ArgumentNullException(nameof(topic));
            }

            if (TryGetSubscriber(topic, out RosSubscriber subscriber))
            {
                return subscriber;
            }
            else
            {
                throw new KeyNotFoundException($"Cannot find subscriber for topic '{topic}'");
            }
        }

        RosPublisher CreatePublisher(string topic, Type type)
        {
            TopicInfo topicInfo = new TopicInfo(CallerId, topic, type);
            TcpSenderManager manager = new TcpSenderManager(topicInfo, CallerUri)
            {
                TimeoutInMs = (int) TcpRosTimeout.TotalMilliseconds
            };
            RosPublisher publisher = new RosPublisher(this, manager);

            lock (publishersByTopic)
            {
                publishersByTopic[topic] = publisher;
            }

            var response = Master.RegisterPublisher(topic, topicInfo.Type);
            if (!response.IsValid)
            {
                lock (publishersByTopic)
                {
                    publishersByTopic.Remove(topic);
                }

                throw new ArgumentException("Error registering publisher: " + response.StatusMessage, nameof(topic));
            }

            return publisher;
        }

        /// <summary>
        /// Advertises the given topic.
        /// </summary>
        /// <typeparam name="T">Message type.</typeparam>
        /// <param name="topic">Name of the topic.</param>
        /// <param name="publisher">
        /// The shared publisher for this topic, used by all advertisers from this client.
        /// Use this structure to publish messages to your topic.
        /// </param>
        /// <returns>A token that can be used to unadvertise from this publisher.</returns>
        public string Advertise<T>(string topic, out RosPublisher publisher) where T : IMessage
        {
            return Advertise(topic, typeof(T), out publisher);
        }

        public string Advertise(string topic, Type type, out RosPublisher publisher)
        {
            if (topic is null)
            {
                throw new ArgumentNullException(nameof(topic));
            }

            if (type is null)
            {
                throw new ArgumentNullException(nameof(type));
            }

            if (!TryGetPublisher(topic, out publisher))
            {
                publisher = CreatePublisher(topic, type);
            }

            return publisher.Advertise();
        }

        /// <summary>
        /// Unadvertise the given topic.
        /// </summary>
        /// <param name="topicId">Token returned by Advertise().</param>
        /// <returns>Whether the unadvertisement succeeded.</returns>
        public bool Unadvertise(string topicId)
        {
            if (topicId is null)
            {
                throw new ArgumentNullException(nameof(topicId));
            }

            RosPublisher publisher;
            lock (publishersByTopic)
            {
                publisher = publishersByTopic.Values.FirstOrDefault(x => x.ContainsId(topicId));
            }

            return publisher != null && publisher.Unadvertise(topicId);
        }

        internal void RemovePublisher(RosPublisher publisher)
        {
            lock (publishersByTopic)
            {
                publishersByTopic.Remove(publisher.Topic);
            }

            Master.UnregisterPublisher(publisher.Topic);
        }

        /// <summary>
        /// Tries to retrieve the publisher of the given topic.
        /// </summary>
        /// <param name="topic">Name of the topic.</param>
        /// <param name="publisher">Publisher of the given topic.</param>
        /// <returns>Whether the publisher was found.</returns>
        public bool TryGetPublisher(string topic, out RosPublisher publisher)
        {
            if (topic is null)
            {
                throw new ArgumentNullException(nameof(topic));
            }

            lock (publishersByTopic)
            {
                return publishersByTopic.TryGetValue(topic, out publisher);
            }
        }

        /// <summary>
        /// Retrieves the publisher of the given topic.
        /// </summary>
        /// <param name="topic">Name of the topic.</param>
        /// <returns></returns>
        public RosPublisher GetPublisher(string topic)
        {
            if (TryGetPublisher(topic, out RosPublisher publisher))
            {
                return publisher;
            }
            else
            {
                throw new KeyNotFoundException($"Cannot find publisher for topic '{topic}'");
            }
        }

        /// <summary>
        /// Asks the master for all the published nodes in the system.
        /// Corresponds to the function 'getPublishedTopics' in the ROS Master API.
        /// </summary>
        /// <returns>List of topic names and message types.</returns>
        public ReadOnlyCollection<BriefTopicInfo> GetSystemPublishedTopics()
        {
            var response = Master.GetPublishedTopics();
            if (response.IsValid)
            {
                return new ReadOnlyCollection<BriefTopicInfo>(
                    Master.GetPublishedTopics().Topics.Select(x => new BriefTopicInfo(x.Item1, x.Item2)).ToArray()
                );
            }
            else
            {
                throw new XmlRpcException("Failed to retrieve topics: " + response.StatusMessage);
            }
        }

        /// <summary>
        /// Gets the topics published by this node.
        /// </summary>
        public ReadOnlyCollection<BriefTopicInfo> SubscribedTopics =>
            new ReadOnlyCollection<BriefTopicInfo>(
                GetSubscriptionsRcp().Select(x => new BriefTopicInfo(x[0], x[1])).ToArray());


        /// <summary>
        /// Asks the master for the nodes and topics in the system.
        /// Corresponds to the function 'getSystemState' in the ROS Master API.
        /// </summary>
        /// <returns>List of advertised topics, subscribed topics, and offered services, together with the involved nodes.</returns>
        public SystemState GetSystemState()
        {
            var response = Master.GetSystemState();
            if (response.IsValid)
            {
                return new SystemState(response.Publishers, response.Subscribers, response.Services);
            }
            else
            {
                throw new XmlRpcException("Failed to retrieve system state: " + response.StatusMessage);
            }
        }

        /// <summary>
        /// Gets the topics published by this node.
        /// </summary>
        public ReadOnlyCollection<BriefTopicInfo> PublishedTopics =>
            new ReadOnlyCollection<BriefTopicInfo>(
                GetPublicationsRcp().Select(x => new BriefTopicInfo(x[0], x[1])).ToArray());


        internal string[][] GetSubscriptionsRcp()
        {
            try
            {
                lock (subscribersByTopic)
                {
                    string[][] result = new string[subscribersByTopic.Count][];
                    int i = 0;
                    foreach (var entry in subscribersByTopic)
                    {
                        result[i++] = new[] {entry.Key, entry.Value.TopicType};
                    }

                    return result;
                }
            }
            catch (Exception e)
            {
                Logger.Log($"{this}: GetSubscriptionsRcp failed: " + e);
                return Array.Empty<string[]>();
            }
        }


        internal string[][] GetPublicationsRcp()
        {
            try
            {
                lock (publishersByTopic)
                {
                    string[][] result = new string[publishersByTopic.Count][];
                    int i = 0;
                    foreach (var entry in publishersByTopic)
                    {
                        result[i++] = new[] {entry.Key, entry.Value.TopicType};
                    }

                    return result;
                }
            }
            catch (Exception e)
            {
                Logger.Log($"{this}: GetPublicationsRcp failed: " + e);
                return Array.Empty<string[]>();
            }
        }


        internal void PublisherUpdateRcp(string topic, Uri[] publishers)
        {
            try
            {
                if (!TryGetSubscriber(topic, out RosSubscriber subscriber))
                {
                    Logger.Log($"{this}: PublisherUpdate called for nonexisting topic '{topic}'");
                    return;
                }

                subscriber.PublisherUpdateRcp(publishers);
            }
            catch (Exception e)
            {
                Logger.Log($"{this}: PublisherUpdateRcp failed: " + e);
            }
        }

        internal bool RequestTopicRpc(string remoteCallerId, string topic, out string hostname, out int port)
        {
            try
            {
                if (!TryGetPublisher(topic, out RosPublisher publisher))
                {
                    Logger.Log($"{this}: '{remoteCallerId} is requesting nonexisting topic '{topic}'");
                    hostname = null;
                    port = 0;
                    return false;
                }

                publisher.RequestTopicRpc(remoteCallerId, out hostname, out port);
                return true;
            }
            catch (Exception e)
            {
                Logger.Log($"{this}: RequestTopicRpc failed: " + e);
                hostname = "";
                port = 0;
                return false;
            }
        }

        /// <summary>
        /// Close this connection. Unsubscribes and unadvertises all topics.
        /// </summary>
        public void Close()
        {
            RosPublisher[] publishers;
            lock (publishersByTopic)
            {
                publishers = publishersByTopic.Values.ToArray();
                publishersByTopic.Clear();
            }

            publishers.ForEach(x => x.Stop());

            RosSubscriber[] subscribers;
            lock (subscribersByTopic)
            {
                subscribers = subscribersByTopic.Values.ToArray();
                subscribersByTopic.Clear();
            }

            subscribers.ForEach(x => x.Stop());

            lock (subscribedServicesByName)
            {
                subscribedServicesByName.ForEach(x => x.Value.Stop());
                subscribedServicesByName.Clear();
            }

            lock (advertisedServicesByName)
            {
                advertisedServicesByName.ForEach(x => x.Value.Stop());
                advertisedServicesByName.Clear();
            }

            Listener.Stop();
        }

        public SubscriberState GetSubscriberStatistics()
        {
            lock (subscribersByTopic)
                return new SubscriberState(subscribersByTopic.Values.Select(x => x.GetState()).ToArray());
        }

        public PublisherState GetPublisherStatistics()
        {
            lock (publishersByTopic)
                return new PublisherState(publishersByTopic.Values.Select(x => x.GetState()).ToArray());
        }

        internal List<BusInfo> GetBusInfoRcp()
        {
            List<BusInfo> busInfos = new List<BusInfo>();
            try
            {
                SubscriberState sstate = GetSubscriberStatistics();
                foreach (var topic in sstate.Topics)
                {
                    foreach (var receiver in topic.Receivers)
                    {
                        busInfos.Add(new BusInfo(
                            busInfos.Count,
                            receiver.RemoteUri,
                            "i", "TCPROS",
                            topic.Topic,
                            1));
                    }
                }

                PublisherState pstate = GetPublisherStatistics();
                foreach (var topic in pstate.Topics)
                {
                    foreach (var sender in topic.Senders)
                    {
                        Uri remoteUri;
                        try
                        {
                            var response = Master.LookupNode(sender.RemoteId);
                            remoteUri = response.IsValid ? response.Uri : null;
                        }
                        catch (Exception e)
                        {
                            Logger.Log($"{this}: LookupNode for {sender.RemoteId} failed: " + e);
                            remoteUri = null;
                        }

                        busInfos.Add(new BusInfo(
                            busInfos.Count,
                            remoteUri,
                            "o", "TCPROS",
                            topic.Topic,
                            1));
                    }
                }
            }
            catch (Exception e)
            {
                Logger.Log($"{this}: GetBusInfoRcp failed: " + e);
            }

            return busInfos;
        }

        /// <summary>
        /// Calls the given ROS service.
        /// </summary>
        /// <param name="serviceName">Name of the ROS service</param>
        /// <param name="service">Service message. The response will be written in the response field.</param>
        /// <param name="persistent">Whether a persistent connection with the provider should be maintained.</param>
        /// <typeparam name="T">Service type.</typeparam>
        /// <returns>Whether the call succeeded.</returns>
        public bool CallService<T>(string serviceName, T service, bool persistent = false) where T : IService
        {
            ServiceReceiver serviceReceiver = null;
            lock (subscribedServicesByName)
            {
                if (subscribedServicesByName.TryGetValue(serviceName, out serviceReceiver))
                {
                    if (!serviceReceiver.IsAlive)
                    {
                        serviceReceiver.Stop();
                        subscribedServicesByName.Remove(serviceName);
                        serviceReceiver = null;
                    }
                }
            }

            if (serviceReceiver != null)
            {
                return serviceReceiver.Execute(service);
            }

            XmlRpc.LookupServiceResponse response = Master.LookupService(serviceName);
            if (!response.IsValid)
            {
                throw new XmlRpcException("Failed to call service: " + response.StatusMessage);
            }

            Uri serviceUri = response.ServiceUrl;
            ServiceInfo serviceInfo = new ServiceInfo(CallerId, serviceName, typeof(T), null);
            try
            {
                using (serviceReceiver = new ServiceReceiver(serviceInfo, serviceUri, true, persistent))
                {
                    serviceReceiver.Start();
                    bool result = serviceReceiver.Execute(service);

                    if (persistent && serviceReceiver.IsAlive)
                    {
                        lock (subscribedServicesByName)
                        {
                            subscribedServicesByName.Add(serviceName, serviceReceiver);
                        }
                    }

                    return result;
                }
            }
            catch (Exception e) when (e is SocketException)
            {
                throw new TimeoutException($"Service uri '{serviceUri}' is not reachable", e);
            }
        }

        /// <summary>
        /// Advertises the given service.
        /// </summary>
        /// <param name="serviceName">Name of the ROS service.</param>
        /// <param name="callback">Function to be called when a service request arrives. The response should be written in the response field.</param>
        /// <typeparam name="T">Service type.</typeparam>
        public void AdvertiseService<T>(string serviceName, Action<T> callback) where T : IService, new()
        {
            ServiceSenderManager advertisedService;

            lock (advertisedServicesByName)
            {
                if (advertisedServicesByName.ContainsKey(serviceName))
                {
                    throw new ArgumentException("Service already exists", nameof(serviceName));
                }

<<<<<<< HEAD
                void Wrapper(IService x) { callback((T)x); }
=======
                void wrapper(IService x)
                {
                    callback((T) x);
                }
>>>>>>> d235d29b

                ServiceInfo serviceInfo = new ServiceInfo(CallerId, serviceName, typeof(T), new T());
                advertisedService = new ServiceSenderManager(serviceInfo, CallerUri.Host, Wrapper);

                advertisedServicesByName.Add(serviceName, advertisedService);
            }

            // local lambda wrapper for casting
            Master.RegisterService(serviceName, advertisedService.uri);
        }

        public void UnadvertiseService(string name)
        {
            ServiceSenderManager advertisedService;

            lock (advertisedServicesByName)
            {
                if (!advertisedServicesByName.TryGetValue(name, out advertisedService))
                {
                    throw new ArgumentException("Service does not exist", nameof(name));
                }

                advertisedServicesByName.Remove(name);
            }

            advertisedService.Stop();

            Master.UnregisterService(name, advertisedService.uri);
        }

        public XmlRpc.StatusCode SetParameter(string key, string value)
        {
            return Parameters.SetParam(key, new XmlRpc.Arg(value)).Code;
        }

        public XmlRpc.StatusCode SetParameter(string key, int value)
        {
            return Parameters.SetParam(key, new XmlRpc.Arg(value)).Code;
        }

        public XmlRpc.StatusCode SetParameter(string key, bool value)
        {
            return Parameters.SetParam(key, new XmlRpc.Arg(value)).Code;
        }

        public XmlRpc.StatusCode SetParameter(string key, double value)
        {
            return Parameters.SetParam(key, new XmlRpc.Arg(value)).Code;
        }

        public XmlRpc.StatusCode SetParameter(string key, string[] value)
        {
            return Parameters.SetParam(key, new XmlRpc.Arg(value)).Code;
        }

        public XmlRpc.StatusCode GetParameter(string key, out object value)
        {
            var response = Parameters.GetParam(key);
            value = response.ParameterValue;
            return response.Code;
        }

        public XmlRpc.StatusCode DeleteParameter(string key)
        {
            return Parameters.DeleteParam(key).Code;
        }

        public bool HasParameter(string key)
        {
            return Parameters.HasParam(key).HasParam;
        }

        public XmlRpc.StatusCode SubscribeParameter(string key)
        {
            return Parameters.SubscribeParam(key).Code;
        }

        public XmlRpc.StatusCode UnsubscribeParameter(string key)
        {
            return Parameters.UnsubscribeParam(key).Code;
        }

        public void Dispose()
        {
            Close();
            Listener.Dispose();
        }

        public override string ToString()
        {
            return $"[RosClient MyUri='{CallerUri}' MyId='{CallerId}' MasterUri='{MasterUri}']";
        }
    }
}<|MERGE_RESOLUTION|>--- conflicted
+++ resolved
@@ -15,17 +15,9 @@
     /// </summary>
     public class InvalidMessageTypeException : Exception
     {
-        public InvalidMessageTypeException(string message) : base(message)
-        {
-        }
-
-        public InvalidMessageTypeException(string message, Exception innerException) : base(message, innerException)
-        {
-        }
-
-        public InvalidMessageTypeException()
-        {
-        }
+        public InvalidMessageTypeException(string message) : base(message) { }
+        public InvalidMessageTypeException(string message, Exception innerException) : base(message, innerException) { }
+        public InvalidMessageTypeException() { }
     }
 
     /// <summary>
@@ -33,17 +25,9 @@
     /// </summary>
     public class ConnectionException : Exception
     {
-        public ConnectionException(string message) : base(message)
-        {
-        }
-
-        public ConnectionException(string message, Exception innerException) : base(message, innerException)
-        {
-        }
-
-        public ConnectionException()
-        {
-        }
+        public ConnectionException(string message) : base(message) { }
+        public ConnectionException(string message, Exception innerException) : base(message, innerException) { }
+        public ConnectionException() { }
     }
 
     /// <summary>
@@ -51,32 +35,16 @@
     /// </summary>
     public class UnreachableUriException : Exception
     {
-        public UnreachableUriException(string message) : base(message)
-        {
-        }
-
-        public UnreachableUriException(string message, Exception innerException) : base(message, innerException)
-        {
-        }
-
-        public UnreachableUriException()
-        {
-        }
+        public UnreachableUriException(string message) : base(message) { }
+        public UnreachableUriException(string message, Exception innerException) : base(message, innerException) { }
+        public UnreachableUriException() { }
     }
 
     public class XmlRpcException : Exception
     {
-        public XmlRpcException(string message) : base(message)
-        {
-        }
-
-        public XmlRpcException(string message, Exception innerException) : base(message, innerException)
-        {
-        }
-
-        public XmlRpcException()
-        {
-        }
+        public XmlRpcException(string message) : base(message) { }
+        public XmlRpcException(string message, Exception innerException) : base(message, innerException) { }
+        public XmlRpcException() { }
     }
 
     public sealed class RosClient : IDisposable
@@ -86,11 +54,8 @@
         readonly Dictionary<string, RosSubscriber> subscribersByTopic = new Dictionary<string, RosSubscriber>();
         readonly Dictionary<string, RosPublisher> publishersByTopic = new Dictionary<string, RosPublisher>();
 
-        readonly Dictionary<string, ServiceReceiver> subscribedServicesByName =
-            new Dictionary<string, ServiceReceiver>();
-
-        readonly Dictionary<string, ServiceSenderManager> advertisedServicesByName =
-            new Dictionary<string, ServiceSenderManager>();
+        readonly Dictionary<string, ServiceReceiver> subscribedServicesByName = new Dictionary<string, ServiceReceiver>();
+        readonly Dictionary<string, ServiceSenderManager> advertisedServicesByName = new Dictionary<string, ServiceSenderManager>();
 
         public delegate void ShutdownActionCall(
             string callerId, string reason,
@@ -1002,14 +967,7 @@
                     throw new ArgumentException("Service already exists", nameof(serviceName));
                 }
 
-<<<<<<< HEAD
                 void Wrapper(IService x) { callback((T)x); }
-=======
-                void wrapper(IService x)
-                {
-                    callback((T) x);
-                }
->>>>>>> d235d29b
 
                 ServiceInfo serviceInfo = new ServiceInfo(CallerId, serviceName, typeof(T), new T());
                 advertisedService = new ServiceSenderManager(serviceInfo, CallerUri.Host, Wrapper);
@@ -1018,7 +976,7 @@
             }
 
             // local lambda wrapper for casting
-            Master.RegisterService(serviceName, advertisedService.uri);
+            Master.RegisterService(serviceName, advertisedService.Uri);
         }
 
         public void UnadvertiseService(string name)
@@ -1037,7 +995,7 @@
 
             advertisedService.Stop();
 
-            Master.UnregisterService(name, advertisedService.uri);
+            Master.UnregisterService(name, advertisedService.Uri);
         }
 
         public XmlRpc.StatusCode SetParameter(string key, string value)
