--- conflicted
+++ resolved
@@ -209,11 +209,7 @@
         public Uri CallerUri { get; }
         readonly string CallerId;
 
-<<<<<<< HEAD
-        public Master(Uri masterUri, string callerId, Uri callerUri)
-=======
         internal RpcMaster(Uri masterUri, string callerId, Uri callerUri)
->>>>>>> 5da59280
         {
             MasterUri = masterUri;
             CallerUri = callerUri;
