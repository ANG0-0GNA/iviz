--- conflicted
+++ resolved
@@ -13,14 +13,7 @@
 using Iviz.Msgs.GeometryMsgs;
 using Iviz.Msgs.NavMsgs;
 using System.Text;
-<<<<<<< HEAD
-using Iviz.App;
-using Iviz.App.Listeners;
 using Iviz.Displays;
-//using Iviz.App.Resources;
-=======
-using Iviz.Controllers;
->>>>>>> d235d29b
 using Iviz.Msgs.GridMapMsgs;
 using Transform = UnityEngine.Transform;
 
@@ -464,6 +457,7 @@
                 return true;
             }
         }
+            
 
 
         public class ControllersType
@@ -669,10 +663,10 @@
         static InternalsType internals;
         public static InternalsType Internal => internals ?? (internals = new InternalsType());
 
-        static App.Resources.ExternalResourceManager external;
-
-        public static App.Resources.ExternalResourceManager External =>
-            external ?? (external = new App.Resources.ExternalResourceManager());
+        static ExternalResourceManager external;
+
+        public static ExternalResourceManager External =>
+            external ?? (external = new ExternalResourceManager());
 
         public static bool TryGetResource(Uri uri, out GameObjectInfo info)
         {
