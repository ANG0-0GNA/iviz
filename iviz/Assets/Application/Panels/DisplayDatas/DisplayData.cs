--- conflicted
+++ resolved
@@ -1,5 +1,5 @@
-﻿using System;
-using Iviz.Resources;
+﻿using System;
+using Iviz.Resources;
 using Newtonsoft.Json.Linq;
 
 namespace Iviz.App
@@ -45,23 +45,16 @@
 
         protected virtual void UpdateButtonText()
         {
-<<<<<<< HEAD
-            if (Topic != "")
-            {
-                string topicShort = RosUtils.SanitizedText(Topic, MaxTextRowLength);
-                ButtonText = $"{topicShort}\n<b>{Module}</b>";
-=======
             const int maxLength = 20;
             string text;
             if (Topic.Length > maxLength)
             {
-                string topicShort = Topic.Substring(0, maxLength);
-                text = $"{topicShort}...\n<b>{Module}</b>";
+                string topicShort = RosUtils.SanitizedText(Topic, MaxTextRowLength);
+                ButtonText = $"{topicShort}\n<b>{Module}</b>";
             }
             else if (Topic != "")
             {
                 text = $"{Topic}\n<b>{Module}</b>";
->>>>>>> 4a3849c0
             }
             else
             {
