﻿using System;
using System.Collections.Generic;
using System.Collections.ObjectModel;
using System.IO;
<<<<<<< HEAD
using System.Runtime.Serialization;
using System.Security.Cryptography;
using System.Text;
using Iviz.App.Listeners;
=======
using System.Text;
using System.Threading;
>>>>>>> d235d29b
using Iviz.Displays;
using Iviz.Msgs.IvizMsgs;
using Iviz.Msgs.MeshMsgs;
using Iviz.Resources;
<<<<<<< HEAD
using JetBrains.Annotations;
=======
>>>>>>> d235d29b
using Newtonsoft.Json;
using UnityEngine;
using Texture = UnityEngine.Texture;
using Vector3 = UnityEngine.Vector3;

namespace Iviz.Controllers
{
<<<<<<< HEAD
    public enum ResourceGetResult
    {
        Success,
        Failed,
        Retrieving
    }

=======
>>>>>>> d235d29b
    public class ExternalResourceManager
    {
        const string ModelServiceName = "/iviz/get_model_resource";
        const string TextureServiceName = "/iviz/get_model_texture";

        [DataContract]
        public class ResourceFiles
        {
            [DataMember] public Dictionary<Uri, string> Models { get; set; }
            [DataMember] public Dictionary<Uri, string> Textures { get; set; }

            public ResourceFiles()
            {
                Models = new Dictionary<Uri, string>();
                Textures = new Dictionary<Uri, string>();
            }
        }
        
        readonly ResourceFiles resourceFiles = new ResourceFiles();

        readonly Dictionary<Uri, Resource.Info<GameObject>> loadedModels =
            new Dictionary<Uri, Resource.Info<GameObject>>();

        readonly Dictionary<Uri, Resource.Info<Texture2D>> loadedTextures =
            new Dictionary<Uri, Resource.Info<Texture2D>>();

        readonly GameObject node;
        readonly Model generator = new Model();

        public ExternalResourceManager()
        {
            node = new GameObject("External Resources");
            node.transform.parent = TFListener.ListenersFrame?.transform;
            node.SetActive(false);

            string path = UnityEngine.Application.persistentDataPath + "/resources.json";
            if (!File.Exists(path))
            {
                return;
            }

            try
            {
                string text = File.ReadAllText(path);
                resourceFiles = JsonConvert.DeserializeObject<ResourceFiles>(text);
            }
            catch (Exception e)
            {
                Logger.Error(e);
            }
        }


        public bool TryGet(Uri uri, out Resource.Info<GameObject> resource)
        {
            if (loadedModels.TryGetValue(uri, out resource))
            {
                return true;
            }

            if (resourceFiles.Models.TryGetValue(uri, out string localPath))
            {
                if (false && File.Exists($"{UnityEngine.Application.persistentDataPath}/{localPath}"))
                {
                    resource = LoadLocalModel(uri, localPath);
                    return resource != null;
                }

                Debug.LogWarning($"ExternalResourceManager: Missing file '{localPath}'. Removing.");
                resourceFiles.Models.Remove(uri);
                WriteResourceFile();
            }

            GetModelResource msg = new GetModelResource
            {
                Request =
                {
                    Uri = uri.ToString()
                }
            };
            if (!ConnectionManager.Connection.CallService(ModelServiceName, msg))
            {
                return false;
            }
            resource = ProcessModelResponse(uri, msg.Response);
            return resource != null;
        }
        
        public bool TryGet(Uri uri, out Resource.Info<Texture2D> resource)
        {
            if (loadedTextures.TryGetValue(uri, out resource))
            {
                return true;
            }

            if (resourceFiles.Textures.TryGetValue(uri, out string localPath))
            {
                if (false && File.Exists($"{UnityEngine.Application.persistentDataPath}/{localPath}"))
                {
                    resource = LoadLocalTexture(uri, localPath);
                    return resource != null;
                }

                Debug.LogWarning($"ExternalResourceManager: Missing file '{localPath}'. Removing.");
                resourceFiles.Textures.Remove(uri);
                WriteResourceFile();
            }

            GetModelTexture msg = new GetModelTexture()
            {
                Request =
                {
                    Uri = uri.ToString()
                }
            };
            if (!ConnectionManager.Connection.CallService(TextureServiceName, msg))
            {
                return false;
            }
            resource = ProcessTextureResponse(uri, msg.Response);
            return resource != null;
        }

        Resource.Info<GameObject> LoadLocalModel(Uri uri, string localPath)
        {
            byte[] buffer;

            try
            {
                buffer = File.ReadAllBytes($"{UnityEngine.Application.persistentDataPath}/{localPath}");
            }
            catch (Exception e)
            {
                Debug.Log(e);
                return null;
            }

            Msgs.IvizMsgs.Model msg = Msgs.Buffer.Deserialize(generator, buffer, buffer.Length);
            GameObject obj = CreateModelObject(uri, msg);
            obj.name = uri.ToString();

            Resource.Info<GameObject> resource = new Resource.Info<GameObject>(uri.ToString(), obj);
            loadedModels[uri] = resource;

            return resource;
        }
        
        Resource.Info<Texture2D> LoadLocalTexture(Uri uri, string localPath)
        {
            byte[] buffer;

            try
            {
                buffer = File.ReadAllBytes($"{UnityEngine.Application.persistentDataPath}/{localPath}");
            }
            catch (Exception e)
            {
                Debug.Log(e);
                return null;
            }

            Texture2D texture = new Texture2D(1, 1, TextureFormat.RGB24, false);
            texture.LoadImage(buffer);
            texture.Compress(true);
            texture.name = uri.ToString();

            Resource.Info<Texture2D> resource = new Resource.Info<Texture2D>(uri.ToString(), texture);
            loadedTextures[uri] = resource;

            return resource;
        }
        
        Resource.Info<GameObject> ProcessModelResponse(Uri uri, GetModelResourceResponse msg)
        {
            try
            {
                GameObject obj = CreateModelObject(uri, msg.Model);
                obj.name = uri.ToString();

                Resource.Info<GameObject> info = new Resource.Info<GameObject>(uri.ToString(), obj);
                loadedModels[uri] = info;

                string localPath = GetMd5Hash(uri.ToString());

                byte[] buffer = new byte[msg.Model.RosMessageLength];
                Msgs.Buffer.Serialize(msg.Model, buffer);
                File.WriteAllBytes($"{UnityEngine.Application.persistentDataPath}/{localPath}", buffer);
                Debug.Log($"Saving to {UnityEngine.Application.persistentDataPath}/{localPath}");
                Logger.Internal($"Added external resource <i>{uri}</i>");
                //Debug.Log($"Added external resource <i>{uri}</i>");

                resourceFiles.Models[uri] = localPath;
                WriteResourceFile();

                return info;
            }
            catch (Exception e)
            {
                Logger.Error(e);
                return null;
            }
        }
        
        Resource.Info<Texture2D> ProcessTextureResponse(Uri uri, GetModelTextureResponse msg)
        {
            try
            {
                Texture2D texture = new Texture2D(1, 1, TextureFormat.RGB24, false);
                texture.LoadImage(msg.Image.Data);
                texture.name = uri.ToString();

                Resource.Info<Texture2D> info = new Resource.Info<Texture2D>(uri.ToString(), texture);
                loadedTextures[uri] = info;

                string localPath = GetMd5Hash(uri.ToString());

                byte[] buffer = msg.Image.Data;
                File.WriteAllBytes($"{UnityEngine.Application.persistentDataPath}/{localPath}", buffer);
                Debug.Log($"Saving to {UnityEngine.Application.persistentDataPath}/{localPath}");
                Logger.Internal($"Added external resource <i>{uri}</i>");
                //Debug.Log($"Added external resource <i>{uri}</i>");

                resourceFiles.Textures[uri] = localPath;
                WriteResourceFile();

                return info;
            }
            catch (Exception e)
            {
                Logger.Error(e);
                return null;
            }
        }

        void WriteResourceFile()
        {
            File.WriteAllText(
                UnityEngine.Application.persistentDataPath + "/resources.json",
                JsonConvert.SerializeObject(resourceFiles, Formatting.Indented));
        }

        static string GetMd5Hash(string input)
        {
            if (string.IsNullOrEmpty(input))
            {
                return string.Empty;
            }

            MD5 md5 = new MD5CryptoServiceProvider();
            byte[] textToHash = Encoding.Default.GetBytes(input);
            byte[] result = md5.ComputeHash(textToHash);
            return BitConverter.ToString(result);
        }

        GameObject CreateModelObject(Uri uri, Model msg)
        {
            GameObject model = new SceneModel(uri, msg).Root;
            model.transform.SetParent(node.transform, false);
            return model;
        }

    }
}<|MERGE_RESOLUTION|>--- conflicted
+++ resolved
@@ -1,32 +1,18 @@
 ﻿using System;
 using System.Collections.Generic;
-using System.Collections.ObjectModel;
 using System.IO;
-<<<<<<< HEAD
 using System.Runtime.Serialization;
 using System.Security.Cryptography;
 using System.Text;
-using Iviz.App.Listeners;
-=======
-using System.Text;
-using System.Threading;
->>>>>>> d235d29b
-using Iviz.Displays;
+using Iviz.Controllers;
 using Iviz.Msgs.IvizMsgs;
-using Iviz.Msgs.MeshMsgs;
 using Iviz.Resources;
-<<<<<<< HEAD
-using JetBrains.Annotations;
-=======
->>>>>>> d235d29b
 using Newtonsoft.Json;
 using UnityEngine;
-using Texture = UnityEngine.Texture;
-using Vector3 = UnityEngine.Vector3;
-
-namespace Iviz.Controllers
+using Logger = Iviz.Controllers.Logger;
+
+namespace Iviz.Displays
 {
-<<<<<<< HEAD
     public enum ResourceGetResult
     {
         Success,
@@ -34,8 +20,6 @@
         Retrieving
     }
 
-=======
->>>>>>> d235d29b
     public class ExternalResourceManager
     {
         const string ModelServiceName = "/iviz/get_model_resource";
